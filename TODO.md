--- conflicted
+++ resolved
@@ -10,7 +10,6 @@
 
 # Neuronal Dynamics Simulation
 
-- [ ] redesign the architecture to support nested DynamicalSystem definition
 - [ ] Allow defining the `Soma` object
 - [ ] Allow defining the `Dendrite` object
 - [x] Allow running monitor functions by customized `@every` xx ms (done @ 2021.05.23)
@@ -42,10 +41,7 @@
 - [ ] detailed documentation for numerical solvers of SDEs
 - [ ] numba cpu backend
 - [ ] numba cuda backend
-<<<<<<< HEAD
-=======
 - [x] detailed documentation for numerical solvers of ODEs (done @ 2021.05.29)
->>>>>>> 3a1c1aac
 - [x] unified operation (done @ 2021.05.26)
 - [x] more about monitor (done @ 2021.05.25)
 - [x] repeat running mode  (done @ 2021.05.25)
