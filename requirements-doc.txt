--- conflicted
+++ resolved
@@ -2,11 +2,7 @@
 tqdm
 msgpack
 numba
-<<<<<<< HEAD
-jaxlib
-=======
 jax>=0.4.1
->>>>>>> 12a9c9f0
 matplotlib>=3.4
 jaxlib>=0.4.1
 scipy>=1.1.0
