# -*- coding: utf-8 -*-

import collections
import gc
import inspect
import warnings
from typing import Union, Dict, Callable, Sequence, Optional, Any

import numpy as np

from brainpy import tools, math as bm
from brainpy._src.initialize import parameter, variable_
from brainpy._src.mixin import AutoDelaySupp, Container, ReceiveInputProj, DelayRegister, global_delay_data
from brainpy.errors import NoImplementationError, UnsupportedError
from brainpy.types import ArrayType, Shape
from brainpy._src.deprecations import _update_deprecate_msg
from brainpy._src.context import share

__all__ = [
  # general
  'DynamicalSystem',

  # containers
  'DynSysGroup', 'Network', 'Sequential',

  # category
  'Dynamic', 'Projection',
]

SLICE_VARS = 'slice_vars'


def not_pass_shared(func: Callable):
  """Label the update function as the one without passing shared arguments.

  The original update function explicitly requires shared arguments at the first place::

    class TheModel(DynamicalSystem):
        def update(self, s, x):
            # s is the shared arguments, like `t`, `dt`, etc.
            pass

  So, each time we call the model we should provide shared arguments into the model::

    TheModel()(shared, inputs)

  When we label the update function as ``do_not_pass_sha_args``, this time there is no
  need to call the dynamical system with shared arguments::

    class NewModel(DynamicalSystem):
       @no_shared
       def update(self, x):
         pass

    NewModel()(inputs)

  .. versionadded:: 2.3.5

  Parameters
  ----------
  func: Callable
    The function in the :py:class:`~.DynamicalSystem`.

  Returns
  -------
  func: Callable
    The wrapped function for the class.
  """
  func._new_style = True
  return func


class DynamicalSystem(bm.BrainPyObject, DelayRegister, ReceiveInputProj):
  """Base Dynamical System class.

  .. note::
     In general, every instance of :py:class:`~.DynamicalSystem` implemented in
     BrainPy only defines the evolving function at each time step :math:`t`.

     If users want to define the logic of running models across multiple steps,
     we recommend users to use :py:func:`~.for_loop`, :py:class:`~.LoopOverTime`,
     :py:class:`~.DSRunner`, or :py:class:`~.DSTrainer`.

     To be compatible with previous APIs, :py:class:`~.DynamicalSystem` inherits
     from the :py:class:`~.DelayRegister`. It's worthy to note that the methods of
     :py:class:`~.DelayRegister` will be removed in the future, including:

     - ``.register_delay()``
     - ``.get_delay_data()``
     - ``.update_local_delays()``
     - ``.reset_local_delays()``

  Parameters
  ----------
  name : optional, str
    The name of the dynamical system.
  mode: optional, Mode
    The model computation mode. It should be instance of :py:class:`~.Mode`.
  """

  supported_modes: Optional[Sequence[bm.Mode]] = None
  '''Supported computing modes.'''

  def __init__(
      self,
      name: Optional[str] = None,
      mode: Optional[bm.Mode] = None,
  ):
    # mode setting
    mode = bm.get_mode() if mode is None else mode
    if not isinstance(mode, bm.Mode):
      raise ValueError(f'Should be instance of {bm.Mode.__name__}, '
                       f'but we got {type(mode)}: {mode}')
    self._mode = mode

    if self.supported_modes is not None:
      if not self.mode.is_parent_of(*self.supported_modes):
        raise UnsupportedError(f'The mode only supports computing modes '
                               f'which are parents of {self.supported_modes}, '
                               f'but we got {self.mode}.')

    # Attribute for "ReceiveInputProj"
    self.cur_inputs = bm.node_dict()

    # local delay variables:
    # Compatible for ``DelayRegister``
    # TODO: will be deprecated in the future
    self.local_delay_vars: Dict = bm.node_dict()

    # the before- / after-updates used for computing
    # added after the version of 2.4.3
    self.before_updates: Dict[str, Callable] = bm.node_dict()
    self.after_updates: Dict[str, Callable] = bm.node_dict()

    # super initialization
    super().__init__(name=name)

  def add_bef_update(self, key: Any, fun: Callable):
    """Add the before update into this node"""
    if key in self.before_updates:
      raise KeyError(f'{key} has been registered in before_updates of {self}')
    self.before_updates[key] = fun

  def add_aft_update(self, key: Any, fun: Callable):
    """Add the after update into this node"""
    if key in self.after_updates:
      raise KeyError(f'{key} has been registered in after_updates of {self}')
    self.after_updates[key] = fun

  def get_bef_update(self, key: Any):
    """Get the before update of this node by the given ``key``."""
    if key not in self.before_updates:
      raise KeyError(f'{key} is not registered in before_updates of {self}')
    return self.before_updates.get(key)

  def get_aft_update(self, key: Any):
    """Get the after update of this node by the given ``key``."""
    if key not in self.after_updates:
      raise KeyError(f'{key} is not registered in after_updates of {self}')
    return self.after_updates.get(key)

  def has_bef_update(self, key: Any):
    """Whether this node has the before update of the given ``key``."""
    return key in self.before_updates

  def has_aft_update(self, key: Any):
    """Whether this node has the after update of the given ``key``."""
    return key in self.after_updates

  def reset_bef_updates(self, *args, **kwargs):
    """Reset all before updates."""
    for node in self.before_updates.values():
      node.reset_state(*args, **kwargs)

  def reset_aft_updates(self, *args, **kwargs):
    """Reset all after updates."""
    for node in self.after_updates.values():
      node.reset_state(*args, **kwargs)

  def update(self, *args, **kwargs):
    """The function to specify the updating rule.

    Assume any dynamical system depends on the shared variables (`sha`),
    like time variable ``t``, the step precision ``dt``, and the time step `i`.
    """
    raise NotImplementedError('Must implement "update" function by subclass self.')

  def reset(self, *args, **kwargs):
<<<<<<< HEAD
    """Reset function which resets the whole variables in the model.
    """
    child_nodes = self.nodes(level=-1, include_self=True).subset(DynamicalSystem).unique()
    for node in child_nodes.values():
      node.reset_state(*args, **kwargs)
=======
    """Reset function which reset the whole variables in the model.

    ``reset()`` function is a collective behavior which resets states in the current node,
    nodes in ``before_updates``, and nodes in ``after_updates``.

    """
    self.reset_bef_updates(*args, **kwargs)
    self.reset_state(*args, **kwargs)
    self.reset_aft_updates(*args, **kwargs)
>>>>>>> 4fad3f2c

  def reset_state(self, *args, **kwargs):
    """Reset function which resets the states in the model.

    If the model behaves like a gather or collector, it will rest all states
    (by calling ``reset()`` function) in children nodes.

    If the model behaves as a single module, it requires users to implement this
    rest function.

    Simply speaking, this function should implement the logic of resetting of
    local variables in this node.
    """
    child_nodes = self.nodes(level=1, include_self=False).subset(DynamicalSystem).unique()
    if len(child_nodes) > 0:
      for node in child_nodes.values():
        node.reset(*args, **kwargs)
      self.reset_local_delays(child_nodes)
    else:
      raise NotImplementedError(f'Must implement "reset_state" function by subclass self. Error of {self.name}')

  def clear_input(self, *args, **kwargs):
    """Clear the input at the current time step."""
    nodes = self.nodes(level=1, include_self=False).subset(DynamicalSystem).unique().not_subset(DynView)
    for node in nodes.values():
      node.clear_input()

  def step_run(self, i, *args, **kwargs):
    """The step run function.

    This function can be directly applied to run the dynamical system.
    Particularly, ``i`` denotes the running index.

    Args:
      i: The current running index.
      *args: The arguments of ``update()`` function.
      **kwargs: The arguments of ``update()`` function.

    Returns:
      out: The update function returns.
    """
    share.save(i=i, t=i * bm.dt)
    return self.update(*args, **kwargs)

  @bm.cls_jit(inline=True)
  def jit_step_run(self, i, *args, **kwargs):
    """The jitted step function for running.

    Args:
      i: The current running index.
      *args: The arguments of ``update()`` function.
      **kwargs: The arguments of ``update()`` function.

    Returns:
      out: The update function returns.
    """
    return self.step_run(i, *args, **kwargs)

  @property
  def mode(self) -> bm.Mode:
    """Mode of the model, which is useful to control the multiple behaviors of the model."""
    return self._mode

  @mode.setter
  def mode(self, value):
    if not isinstance(value, bm.Mode):
      raise ValueError(f'Must be instance of {bm.Mode.__name__}, '
                       f'but we got {type(value)}: {value}')
    self._mode = value

  def _compatible_update(self, *args, **kwargs):
    update_fun = super().__getattribute__('update')
    update_args = tuple(inspect.signature(update_fun).parameters.values())

    if len(update_args) and update_args[0].name in ['tdi', 'sh', 'sha']:
      # define the update function with:
      #     update(tdi, *args, **kwargs)
      #
      if len(args) > 0:
        if isinstance(args[0], dict) and all([bm.ndim(v) == 0 for v in args[0].values()]):
          # define:
          #    update(tdi, *args, **kwargs)
          # call:
          #    update(tdi, *args, **kwargs)
          ret = update_fun(*args, **kwargs)
          warnings.warn(_update_deprecate_msg, UserWarning)
        else:
          # define:
          #    update(tdi, *args, **kwargs)
          # call:
          #    update(*args, **kwargs)
          ret = update_fun(share.get_shargs(), *args, **kwargs)
          warnings.warn(_update_deprecate_msg, UserWarning)
      else:
        if update_args[0].name in kwargs:
          # define:
          #    update(tdi, *args, **kwargs)
          # call:
          #    update(tdi=??, **kwargs)
          ret = update_fun(**kwargs)
          warnings.warn(_update_deprecate_msg, UserWarning)
        else:
          # define:
          #    update(tdi, *args, **kwargs)
          # call:
          #    update(**kwargs)
          ret = update_fun(share.get_shargs(), *args, **kwargs)
          warnings.warn(_update_deprecate_msg, UserWarning)
      return ret

    try:
      ba = inspect.signature(update_fun).bind(*args, **kwargs)
    except TypeError:
      if len(args) and isinstance(args[0], dict):
        # user define ``update()`` function which does not receive the shared argument,
        # but do provide these shared arguments when calling ``update()`` function
        # -----
        # change
        #    update(tdi, *args, **kwargs)
        # as
        #    update(*args, **kwargs)
        share.save(**args[0])
        ret = update_fun(*args[1:], **kwargs)
        warnings.warn(_update_deprecate_msg, UserWarning)
        return ret
      else:
        # user define ``update()`` function which receives the shared argument,
        # but not provide these shared arguments when calling ``update()`` function
        # -----
        # change
        #    update(*args, **kwargs)
        # as
        #    update(tdi, *args, **kwargs)
        ret = update_fun(share.get_shargs(), *args, **kwargs)
        warnings.warn(_update_deprecate_msg, UserWarning)
        return ret
    else:
      if len(args) and isinstance(args[0], dict) and all([bm.ndim(v) == 0 for v in args[0].values()]):
        try:
          ba = inspect.signature(update_fun).bind(*args[1:], **kwargs)
        except TypeError:
          pass
        else:
          # -----
          # define as:
          #    update(x=None)
          # call as
          #    update(tdi)
          share.save(**args[0])
          ret = update_fun(*args[1:], **kwargs)
          warnings.warn(_update_deprecate_msg, UserWarning)
          return ret
      return update_fun(*args, **kwargs)

  def __getattribute__(self, item):
    if item == 'update':
      return self._compatible_update  # update function compatible with previous ``update()`` function
    else:
      return super().__getattribute__(item)

  def _get_update_fun(self):
    return object.__getattribute__(self, 'update')

  def __repr__(self):
    return f'{self.name}(mode={self.mode})'

  def __call__(self, *args, **kwargs):
    """The shortcut to call ``update`` methods."""

    # ``before_updates``
    for model in self.before_updates.values():
      model()

    # update the model self
    ret = self.update(*args, **kwargs)

    # ``after_updates``
    for model in self.after_updates.values():
      model(ret)
    return ret

  def __del__(self):
    """Function for handling `del` behavior.

    This function is used to pop out the variables which registered in global delay data.
    """
    try:
      if hasattr(self, 'local_delay_vars'):
        for key in tuple(self.local_delay_vars.keys()):
          val = global_delay_data.pop(key)
          del val
          val = self.local_delay_vars.pop(key)
          del val
      if hasattr(self, 'implicit_nodes'):
        for key in tuple(self.implicit_nodes.keys()):
          del self.implicit_nodes[key]
      if hasattr(self, 'implicit_vars'):
        for key in tuple(self.implicit_vars.keys()):
          del self.implicit_vars[key]
      for key in tuple(self.__dict__.keys()):
        del self.__dict__[key]
    finally:
      gc.collect()

  def __rrshift__(self, other):
    """Support using right shift operator to call modules.

    Examples
    --------

    >>> import brainpy as bp
    >>> x = bp.math.random.rand((10, 10))
    >>> l = bp.layers.Activation(bm.tanh)
    >>> y = x >> l
    """
    return self.__call__(other)


class DynSysGroup(DynamicalSystem, Container):
  """A group of :py:class:`~.DynamicalSystem`s in which the updating order does not matter.

  Args:
    children_as_tuple: The children objects.
    children_as_dict: The children objects.
    name: The object name.
    mode: The mode which controls the model computation.
    child_type: The type of the children object. Default is :py:class:`DynamicalSystem`.
  """

  def __init__(
      self,
      *children_as_tuple,
      name: Optional[str] = None,
      mode: Optional[bm.Mode] = None,
      child_type: type = DynamicalSystem,
      **children_as_dict
  ):
    super().__init__(name=name, mode=mode)

    # Attribute of "Container"
    self.children = bm.node_dict(self.format_elements(child_type, *children_as_tuple, **children_as_dict))

  def update(self, *args, **kwargs):
    """Step function of a network.

    In this update function, the update functions in children systems are
    iteratively called.
    """
    nodes = self.nodes(level=1, include_self=False).subset(DynamicalSystem).unique().not_subset(DynView)

    # update nodes of projections
    for node in nodes.subset(Projection).values():
      node()

    # update nodes of dynamics
    for node in nodes.subset(Dynamic).values():
      node()

    # update nodes with other types, including delays, ...
    for node in nodes.not_subset(Dynamic).not_subset(Projection).values():
      node()

    # update delays
    # TODO: Will be deprecated in the future
    self.update_local_delays(nodes)

  def reset_state(self, batch_or_mode=None):
    nodes = self.nodes(level=1, include_self=False).subset(DynamicalSystem).unique().not_subset(DynView)

    # reset projections
    for node in nodes.subset(Projection).values():
      node.reset(batch_or_mode)

    # reset dynamics
    for node in nodes.subset(Dynamic).values():
      node.reset(batch_or_mode)

    # reset other types of nodes, including delays, ...
    for node in nodes.not_subset(Dynamic).not_subset(Projection).values():
      node.reset(batch_or_mode)

    # reset delays
    # TODO: will be removed in the future
    self.reset_local_delays(nodes)


class Network(DynSysGroup):
  """A group of :py:class:`~.DynamicalSystem`s which defines the nodes and edges in a network.
  """
  pass


class Sequential(DynamicalSystem, AutoDelaySupp, Container):
  """A sequential `input-output` module.

  Modules will be added to it in the order they are passed in the
  constructor. Alternatively, an ``dict`` of modules can be
  passed in. The ``update()`` method of ``Sequential`` accepts any
  input and forwards it to the first module it contains. It then
  "chains" outputs to inputs sequentially for each subsequent module,
  finally returning the output of the last module.

  The value a ``Sequential`` provides over manually calling a sequence
  of modules is that it allows treating the whole container as a
  single module, such that performing a transformation on the
  ``Sequential`` applies to each of the modules it stores (which are
  each a registered submodule of the ``Sequential``).

  What's the difference between a ``Sequential`` and a
  :py:class:`Container`? A ``Container`` is exactly what it
  sounds like--a container to store :py:class:`DynamicalSystem` s!
  On the other hand, the layers in a ``Sequential`` are connected
  in a cascading way.

  Examples
  --------

  >>> import brainpy as bp
  >>> import brainpy.math as bm
  >>>
  >>> # composing ANN models
  >>> l = bp.Sequential(bp.layers.Dense(100, 10),
  >>>                   bm.relu,
  >>>                   bp.layers.Dense(10, 2))
  >>> l(bm.random.random((256, 100)))
  >>>
  >>> # Using Sequential with Dict. This is functionally the
  >>> # same as the above code
  >>> l = bp.Sequential(l1=bp.layers.Dense(100, 10),
  >>>                   l2=bm.relu,
  >>>                   l3=bp.layers.Dense(10, 2))
  >>> l(bm.random.random((256, 100)))


  Args:
    modules_as_tuple: The children modules.
    modules_as_dict: The children modules.
    name: The object name.
    mode: The object computing context/mode. Default is ``None``.
  """

  def __init__(
      self,
      *modules_as_tuple,
      name: str = None,
      mode: bm.Mode = None,
      **modules_as_dict
  ):
    super().__init__(name=name, mode=mode)

    # Attribute of "Container"
    self.children = bm.node_dict(self.format_elements(object, *modules_as_tuple, **modules_as_dict))

  def update(self, x):
    """Update function of a sequential model.
    """
    for m in self.children.values():
      x = m(x)
    return x

  def return_info(self):
    last = self[-1]
    if not isinstance(last, AutoDelaySupp):
      raise UnsupportedError(f'Does not support "return_info()" because the last node is '
                             f'not instance of {AutoDelaySupp.__name__}')
    return last.return_info()

  def __getitem__(self, key: Union[int, slice, str]):
    if isinstance(key, str):
      if key in self.children:
        return self.children[key]
      else:
        raise KeyError(f'Does not find a component named {key} in\n {str(self)}')
    elif isinstance(key, slice):
      return Sequential(**dict(tuple(self.children.items())[key]))
    elif isinstance(key, int):
      return tuple(self.children.values())[key]
    elif isinstance(key, (tuple, list)):
      _all_nodes = tuple(self.children.items())
      return Sequential(**dict(_all_nodes[k] for k in key))
    else:
      raise KeyError(f'Unknown type of key: {type(key)}')

  def __repr__(self):
    nodes = self.children.values()
    entries = '\n'.join(f'  [{i}] {tools.repr_object(x)}' for i, x in enumerate(nodes))
    return f'{self.__class__.__name__}(\n{entries}\n)'


class Projection(DynamicalSystem):

  def update(self, *args, **kwargs):
    nodes = tuple(self.nodes(level=1, include_self=False).subset(DynamicalSystem).unique().values())
    if len(nodes):
      for node in nodes:
        node.update(*args, **kwargs)
    else:
      raise ValueError('Do not implement the update() function.')

  def reset_state(self, *args, **kwargs):
    nodes = tuple(self.nodes(level=1, include_self=False).subset(DynamicalSystem).unique().values())
    if len(nodes):
      for node in nodes:
<<<<<<< HEAD
        node.update(*args, **kwargs)
=======
        node.reset(*args, **kwargs)
>>>>>>> 4fad3f2c
    else:
      raise ValueError('Do not implement the reset_state() function.')

  def clear_input(self, *args, **kwargs):
    """Empty function of clearing inputs."""
    pass


class Dynamic(DynamicalSystem):
  """Base class to model dynamics.

  There are several essential attributes:

  - ``size``: the geometry of the neuron group. For example, `(10, )` denotes a line of
    neurons, `(10, 10)` denotes a neuron group aligned in a 2D space, `(10, 15, 4)` denotes
    a 3-dimensional neuron group.
  - ``num``: the flattened number of neurons in the group. For example, `size=(10, )` => \
    `num=10`, `size=(10, 10)` => `num=100`, `size=(10, 15, 4)` => `num=600`.

  Args:
    size: The neuron group geometry.
    name: The name of the dynamic system.
    keep_size: Whether keep the geometry information.
    mode: The computing mode.
  """

  def __init__(
      self,
      size: Shape,
      keep_size: bool = False,
      sharding: Optional[Any] = None,
      name: Optional[str] = None,
      mode: Optional[bm.Mode] = None,
      method: str = 'exp_auto'
  ):
    # size
    if isinstance(size, (list, tuple)):
      if len(size) <= 0:
        raise ValueError(f'size must be int, or a tuple/list of int. '
                         f'But we got {type(size)}')
      if not isinstance(size[0], (int, np.integer)):
        raise ValueError('size must be int, or a tuple/list of int.'
                         f'But we got {type(size)}')
      size = tuple(size)
    elif isinstance(size, (int, np.integer)):
      size = (size,)
    else:
      raise ValueError('size must be int, or a tuple/list of int.'
                       f'But we got {type(size)}')
    self.size = size
    self.keep_size = keep_size

    # number of neurons
    self.num = tools.size2num(size)

    # axis names for parallelization
    self.sharding = sharding

    # integration method
    self.method = method

    # initialize
    super().__init__(name=name, mode=mode)

  @property
  def varshape(self):
    """The shape of variables in the neuron group."""
    return self.size if self.keep_size else (self.num,)

  def get_batch_shape(self, batch_size=None):
    if batch_size is None:
      return self.varshape
    else:
      return (batch_size,) + self.varshape

  def update(self, *args, **kwargs):
    """The function to specify the updating rule.
    """
    raise NotImplementedError(f'Subclass of {self.__class__.__name__} must '
                              f'implement "update" function.')

  def init_param(self, param, shape=None, sharding=None):
    """Initialize parameters.

    If ``sharding`` is provided and ``param`` is array, this function will
    partition the parameter across the default device mesh.

    See :py:func:`~.brainpy.math.sharding.device_mesh` for the mesh setting.
    """
    shape = self.varshape if shape is None else shape
    sharding = self.sharding if sharding is None else sharding
    return parameter(param,
                     sizes=shape,
                     allow_none=False,
                     sharding=sharding)

  def init_variable(self, var_data, batch_or_mode, shape=None, sharding=None):
    """Initialize variables.

    If ``sharding`` is provided and ``var_data`` is array, this function will
    partition the variable across the default device mesh.

    See :py:func:`~.brainpy.math.sharding.device_mesh` for the mesh setting.
    """
    shape = self.varshape if shape is None else shape
    sharding = self.sharding if sharding is None else sharding
    return variable_(var_data,
                     sizes=shape,
                     batch_or_mode=batch_or_mode,
                     axis_names=sharding,
                     batch_axis_name=bm.sharding.BATCH_AXIS)

  def __repr__(self):
    return f'{self.name}(mode={self.mode}, size={self.size})'

  def __getitem__(self, item):
    return DynView(target=self, index=item)

  def clear_input(self, *args, **kwargs):
    """Empty function of clearing inputs."""
    pass

  def reset_state(self, *args, **kwargs):
    raise NotImplementedError(f'Must implement "reset_state" function by subclass self. Error of {self.name}')


class DynView(Dynamic):
  """DSView, an object used to get a view of a dynamical system instance.

  It can get a subset view of variables in a dynamical system instance.
  For instance,

  >>> import brainpy as bp
  >>> hh = bp.neurons.HH(10)
  >>> DynView(hh, slice(5, 10, None))
  >>> # or, simply
  >>> hh[5:]
  """

  def __init__(
      self,
      target: Dynamic,
      index: Union[slice, Sequence, ArrayType],
      name: Optional[str] = None,
  ):
    # check target
    if not isinstance(target, Dynamic):
      raise TypeError(f'Should be instance of {Dynamic.__name__}, but we got {type(target)}.')
    self.target = target  # the target object to slice

    # check slicing
    if isinstance(index, (int, slice)):
      index = (index,)
    self.index = index  # the slice
    if len(self.index) > len(target.varshape):
      raise ValueError(f"Length of the index should be less than "
                       f"that of the target's varshape. But we "
                       f"got {len(self.index)} > {len(target.varshape)}")

    # get all variables for slicing
    if hasattr(self.target, SLICE_VARS):
      all_vars = {}
      for var_str in getattr(self.target, SLICE_VARS):
        v = eval(f'target.{var_str}')
        all_vars[var_str] = v
    else:
      all_vars = target.vars(level=1, include_self=True, method='relative')
      all_vars = {k: v for k, v in all_vars.items()}  # TODO
      # all_vars = {k: v for k, v in all_vars.items() if v.nobatch_shape == varshape}

    # slice variables
    self.slice_vars = dict()
    for k, v in all_vars.items():
      if v.batch_axis is not None:
        index = (
          (self.index[:v.batch_axis] + (slice(None, None, None),) + self.index[v.batch_axis:])
          if (len(self.index) > v.batch_axis) else
          (self.index + tuple([slice(None, None, None) for _ in range(v.batch_axis - len(self.index) + 1)]))
        )
      else:
        index = self.index
      self.slice_vars[k] = bm.VariableView(v, index)

    # sub-nodes
    nodes = target.nodes(method='relative', level=1, include_self=False).subset(DynamicalSystem)
    for k, node in nodes.items():
      if isinstance(node, Dynamic):
        node = DynView(node, self.index)
      else:
        node = DynView(node, self.index)
      setattr(self, k, node)

    # initialization
    # get size
    size = []
    for i, idx in enumerate(self.index):
      if isinstance(idx, int):
        size.append(1)
      elif isinstance(idx, slice):
        size.append(_slice_to_num(idx, target.varshape[i]))
      else:
        # should be a list/tuple/array of int
        # do not check again
        if not isinstance(idx, collections.Iterable):
          raise TypeError('Should be an iterable object of int.')
        size.append(len(idx))
    size += list(target.varshape[len(self.index):])

    super().__init__(size, keep_size=target.keep_size, name=name, mode=target.mode)

  def __repr__(self):
    return f'{self.name}(target={self.target}, index={self.index})'

  def __getattribute__(self, item):
    try:
      slice_vars = object.__getattribute__(self, 'slice_vars')
      if item in slice_vars:
        value = slice_vars[item]
        return value
      return object.__getattribute__(self, item)
    except AttributeError:
      return object.__getattribute__(self, item)

  def __setattr__(self, key, value):
    if hasattr(self, 'slice_vars'):
      slice_vars = super().__getattribute__('slice_vars')
      if key in slice_vars:
        v = slice_vars[key]
        v.value = value
        return
    super(DynView, self).__setattr__(key, value)

  def update(self, *args, **kwargs):
    raise NoImplementationError(f'{DynView.__name__} {self} cannot be updated. '
                                f'Please update its parent {self.target}')

  def reset_state(self, batch_size=None):
    pass


@tools.numba_jit
def _slice_to_num(slice_: slice, length: int):
  # start
  start = slice_.start
  if start is None:
    start = 0
  if start < 0:
    start = length + start
  start = max(start, 0)
  # stop
  stop = slice_.stop
  if stop is None:
    stop = length
  if stop < 0:
    stop = length + stop
  stop = min(stop, length)
  # step
  step = slice_.step
  if step is None:
    step = 1
  # number
  num = 0
  while start < stop:
    start += step
    num += 1
  return num<|MERGE_RESOLUTION|>--- conflicted
+++ resolved
@@ -186,13 +186,6 @@
     raise NotImplementedError('Must implement "update" function by subclass self.')
 
   def reset(self, *args, **kwargs):
-<<<<<<< HEAD
-    """Reset function which resets the whole variables in the model.
-    """
-    child_nodes = self.nodes(level=-1, include_self=True).subset(DynamicalSystem).unique()
-    for node in child_nodes.values():
-      node.reset_state(*args, **kwargs)
-=======
     """Reset function which reset the whole variables in the model.
 
     ``reset()`` function is a collective behavior which resets states in the current node,
@@ -202,7 +195,6 @@
     self.reset_bef_updates(*args, **kwargs)
     self.reset_state(*args, **kwargs)
     self.reset_aft_updates(*args, **kwargs)
->>>>>>> 4fad3f2c
 
   def reset_state(self, *args, **kwargs):
     """Reset function which resets the states in the model.
@@ -606,11 +598,7 @@
     nodes = tuple(self.nodes(level=1, include_self=False).subset(DynamicalSystem).unique().values())
     if len(nodes):
       for node in nodes:
-<<<<<<< HEAD
-        node.update(*args, **kwargs)
-=======
         node.reset(*args, **kwargs)
->>>>>>> 4fad3f2c
     else:
       raise ValueError('Do not implement the reset_state() function.')
 
