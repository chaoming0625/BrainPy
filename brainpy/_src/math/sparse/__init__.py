--- conflicted
+++ resolved
@@ -1,10 +1,6 @@
 
 from ._coo_mv import *
 from ._csr_mv import *
-<<<<<<< HEAD
 from ._utils import *
-=======
 from ._bsr_mv import *
 from ._bsr_mm import *
-from .utils import *
->>>>>>> a3cd6c29
