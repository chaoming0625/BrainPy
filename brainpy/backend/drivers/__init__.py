--- conflicted
+++ resolved
@@ -42,15 +42,9 @@
         else:
             numba.set_numba_profile(nogil=True, parallel=True)
 
-<<<<<<< HEAD
-        NET_DRIVER = buffer.get('net', None) or GeneralNetDriver
-        NODE_DRIVER = buffer.get('node', None) or numba.NumbaCPUNodeDriver
-        DIFFINT_DRIVER = buffer.get('intg', None) or numba.NumbaCpuDiffIntDriver
-=======
         NET_DRIVER = buffer.get('net', None) or TensorNetDriver
         NODE_DRIVER = buffer.get('node', None) or numba.NumbaNodeDriver
         DIFFINT_DRIVER = buffer.get('intg', None) or numba.NumbaDiffIntDriver
->>>>>>> 3a1c1aac
 
     else:
         if 'node' not in buffer:
