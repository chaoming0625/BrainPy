--- conflicted
+++ resolved
@@ -6,31 +6,15 @@
 
 class TestZeroInit(unittest.TestCase):
   def test_zero_init(self):
-<<<<<<< HEAD
-    for bk in ['numpy', 'jax']:
-      bp.math.use_backend(bk)
-
-=======
->>>>>>> 3fcad697
       init = bp.init.ZeroInit()
       for size in [(100,), (10, 20), (10, 20, 30)]:
         weights = init(size)
         assert weights.shape == size
         assert isinstance(weights, bp.math.ndarray)
-<<<<<<< HEAD
 
 
 class TestOneInit(unittest.TestCase):
   def test_one_init(self):
-    for bk in ['numpy', 'jax']:
-      bp.math.use_backend(bk)
-
-=======
-
-
-class TestOneInit(unittest.TestCase):
-  def test_one_init(self):
->>>>>>> 3fcad697
       for size in [(100,), (10, 20), (10, 20, 30)]:
         for value in [0., 1., -1.]:
           init = bp.init.OneInit(value=value)
@@ -42,12 +26,6 @@
 
 class TestIdentityInit(unittest.TestCase):
   def test_identity_init(self):
-<<<<<<< HEAD
-    for bk in ['numpy', 'jax']:
-      bp.math.use_backend(bk)
-
-=======
->>>>>>> 3fcad697
       for size in [(100,), (10, 20), ]:
         for value in [0., 1., -1.]:
           init = bp.init.Identity(value=value)
